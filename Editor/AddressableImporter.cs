﻿using System.Collections;
using System.Collections.Generic;
using UnityEngine;
using UnityEditor;
using UnityEditor.AddressableAssets;
using UnityEditor.AddressableAssets.Settings;
using System;
using System.IO;
<<<<<<< HEAD
using System.Text.RegularExpressions;
=======
using UnityEditor.AddressableAssets.Settings.GroupSchemas;
>>>>>>> 0f7e44e5

public class AddressableImporter : AssetPostprocessor
{
    static void OnPostprocessAllAssets(string[] importedAssets, string[] deletedAssets, string[] movedAssets, string[] movedFromAssetPaths)
    {
        var settings = AddressableAssetSettingsDefaultObject.Settings;
        var importSettings = AddressableImportSettings.Instance;
        if (importSettings == null || importSettings.rules == null || importSettings.rules.Count == 0)
            return;
        var entriesAdded = new List<AddressableAssetEntry>();
        foreach (string path in importedAssets)
        {
            foreach (var rule in importSettings.rules)
            {
                if (rule.Match(path))
                {
<<<<<<< HEAD
                    // The regex to apply to the path. If Simplified is ticked, it a pattern that matches any path, capturing the path, filename and extension.
                    // If the mode is Wildcard, the pattern will match and capture the entire path string.
                    string pathRegex =
                        rule.simplified
                        ? @"(?<path>.*[/\\])+(?<filename>.+?)(?<extension>\.[^.]*$|$)"
                        : (rule.matchType == AddressableImportRuleMatchType.Wildcard
                            ? @"(.*)"
                            : rule.path);

                    // The replacement string passed into Regex.Replace. If Simplified is ticked, it's the filename, without the extension.
                    // If the mode is Wildcard, it's the entire path, i.e. the first capture group.
                    string addressReplacement =
                        rule.simplified
                        ? @"${filename}"
                        : (rule.matchType == AddressableImportRuleMatchType.Wildcard
                            ? @"$1"
                            : rule.addressReplacement);

                    var entry = CreateOrUpdateAddressableAssetEntry(settings, path, rule.groupName, rule.labels, pathRegex, addressReplacement);

=======
                    var entry = CreateOrUpdateAddressableAssetEntry(settings, path, rule, importSettings);
>>>>>>> 0f7e44e5
                    if (entry != null)
                    {
                        entriesAdded.Add(entry);
                        if (rule.HasLabel)
                            Debug.LogFormat("[AddressableImporter] Entry created for {0} with address {1} and labels {2}", path, entry.address, string.Join(", ", entry.labels));
                        else
                            Debug.LogFormat("[AddressableImporter] Entry created for {0} with address {1}", path, entry.address);
                    }
                }
            }
        }
        if (entriesAdded.Count > 0)
        {
            settings.SetDirty(AddressableAssetSettings.ModificationEvent.EntryMoved, entriesAdded, true);
            AssetDatabase.SaveAssets();
        }
        if (importSettings.removeEmtpyGroups)
        {
            settings.groups.RemoveAll(_ => _.entries.Count == 0);
        }
    }

    static AddressableAssetGroup CreateAssetGroup<SchemaType>(AddressableAssetSettings settings, string groupName)
    {
        return settings.CreateGroup(groupName, false, false, false, new List<AddressableAssetGroupSchema> { settings.DefaultGroup.Schemas[0] }, typeof(SchemaType));
    }

<<<<<<< HEAD
    static AddressableAssetEntry CreateOrUpdateAddressableAssetEntry(AddressableAssetSettings settings, string path, string groupName, IEnumerable<string> labels, string pathRegex, string addressReplacement)
=======
    static AddressableAssetEntry CreateOrUpdateAddressableAssetEntry(AddressableAssetSettings settings, string path, AddressableImportRule rule, AddressableImportSettings importSettings)
>>>>>>> 0f7e44e5
    {
        AddressableAssetGroup group;
        var groupName = rule.ParseRegexPath(path);
        if (!TryGetGroup(settings, groupName, out group))
        {
            if (importSettings.allowGroupCreation)
            {
                //TODO Specify on editor which type to create.
                group = CreateAssetGroup<BundledAssetGroupSchema>(settings, groupName);
            }
            else
            {
                Debug.LogErrorFormat("[AddressableImporter] Failed to find group {0} when importing {1}. Please check the group exists, then reimport the asset.", rule.groupName, path);
                return null;
            }
        }
        var guid = AssetDatabase.AssetPathToGUID(path);
        var entry = settings.CreateOrMoveEntry(guid, group);
        // Override address if address is a path
        if (string.IsNullOrEmpty(entry.address) || entry.address.StartsWith("Assets/"))
        {
<<<<<<< HEAD
            if (!string.IsNullOrEmpty(pathRegex) && !string.IsNullOrEmpty(addressReplacement))
                entry.address = Regex.Replace(path, pathRegex, addressReplacement);
            else
                entry.address = path;
=======
            if (rule.simplified)
                path = Path.GetFileNameWithoutExtension(path);
            entry.address = path;
>>>>>>> 0f7e44e5
        }

        // Add labels
        if (rule.LabelMode == LabelWriteMode.Replace)
            entry.labels.Clear();
        foreach (var label in rule.labels)
        {
            entry.labels.Add(label);
        }
        return entry;
    }

    /// <summary>
    /// Find asset group by given name. Return default group if given name is null.
    /// </summary>
    static AddressableAssetGroup GetGroup(AddressableAssetSettings settings, string groupName)
    {
        if (groupName != null)
            groupName.Trim();
        if (string.IsNullOrEmpty(groupName))
            return settings.DefaultGroup;
        return settings.groups.Find(g => g.Name == groupName);
    }

<<<<<<< HEAD
}
=======
    /// <summary>
    /// Attempts to get the group using the provided <paramref name="groupName"/>.
    /// </summary>
    /// <param name="settings">Reference to the <see cref="AddressableAssetSettings"/></param>
    /// <param name="groupName">The name of the group for the search.</param>
    /// <param name="group">The <see cref="AddressableAssetGroup"/> if found. Set to <see cref="null"/> if not found.</param>
    /// <returns>True if a group is found.</returns>
    static bool TryGetGroup(AddressableAssetSettings settings, string groupName, out AddressableAssetGroup group)
    {
        if (string.IsNullOrWhiteSpace(groupName))
        {
            group = settings.DefaultGroup;
            return true;
        }
        return ((group = settings.groups.Find(g => string.Equals(g.Name, groupName.Trim()))) == null) ? false : true;
    }

}
>>>>>>> 0f7e44e5
<|MERGE_RESOLUTION|>--- conflicted
+++ resolved
@@ -6,11 +6,8 @@
 using UnityEditor.AddressableAssets.Settings;
 using System;
 using System.IO;
-<<<<<<< HEAD
 using System.Text.RegularExpressions;
-=======
 using UnityEditor.AddressableAssets.Settings.GroupSchemas;
->>>>>>> 0f7e44e5
 
 public class AddressableImporter : AssetPostprocessor
 {
@@ -27,37 +24,14 @@
             {
                 if (rule.Match(path))
                 {
-<<<<<<< HEAD
-                    // The regex to apply to the path. If Simplified is ticked, it a pattern that matches any path, capturing the path, filename and extension.
-                    // If the mode is Wildcard, the pattern will match and capture the entire path string.
-                    string pathRegex =
-                        rule.simplified
-                        ? @"(?<path>.*[/\\])+(?<filename>.+?)(?<extension>\.[^.]*$|$)"
-                        : (rule.matchType == AddressableImportRuleMatchType.Wildcard
-                            ? @"(.*)"
-                            : rule.path);
-
-                    // The replacement string passed into Regex.Replace. If Simplified is ticked, it's the filename, without the extension.
-                    // If the mode is Wildcard, it's the entire path, i.e. the first capture group.
-                    string addressReplacement =
-                        rule.simplified
-                        ? @"${filename}"
-                        : (rule.matchType == AddressableImportRuleMatchType.Wildcard
-                            ? @"$1"
-                            : rule.addressReplacement);
-
-                    var entry = CreateOrUpdateAddressableAssetEntry(settings, path, rule.groupName, rule.labels, pathRegex, addressReplacement);
-
-=======
-                    var entry = CreateOrUpdateAddressableAssetEntry(settings, path, rule, importSettings);
->>>>>>> 0f7e44e5
+                    var entry = CreateOrUpdateAddressableAssetEntry(settings, importSettings, rule, path);
                     if (entry != null)
                     {
                         entriesAdded.Add(entry);
                         if (rule.HasLabel)
-                            Debug.LogFormat("[AddressableImporter] Entry created for {0} with address {1} and labels {2}", path, entry.address, string.Join(", ", entry.labels));
+                            Debug.LogFormat("[AddressableImporter] Entry created/updated for {0} with address {1} and labels {2}", path, entry.address, string.Join(", ", entry.labels));
                         else
-                            Debug.LogFormat("[AddressableImporter] Entry created for {0} with address {1}", path, entry.address);
+                            Debug.LogFormat("[AddressableImporter] Entry created/updated for {0} with address {1}", path, entry.address);
                     }
                 }
             }
@@ -78,14 +52,24 @@
         return settings.CreateGroup(groupName, false, false, false, new List<AddressableAssetGroupSchema> { settings.DefaultGroup.Schemas[0] }, typeof(SchemaType));
     }
 
-<<<<<<< HEAD
-    static AddressableAssetEntry CreateOrUpdateAddressableAssetEntry(AddressableAssetSettings settings, string path, string groupName, IEnumerable<string> labels, string pathRegex, string addressReplacement)
-=======
-    static AddressableAssetEntry CreateOrUpdateAddressableAssetEntry(AddressableAssetSettings settings, string path, AddressableImportRule rule, AddressableImportSettings importSettings)
->>>>>>> 0f7e44e5
+    static AddressableAssetEntry CreateOrUpdateAddressableAssetEntry(
+        AddressableAssetSettings settings,
+        AddressableImportSettings importSettings,
+        AddressableImportRule rule,
+        string path)
     {
+        // The regex to apply to the path. If Simplified is ticked, it a pattern that matches any path, capturing the path, filename and extension.
+        // If the mode is Wildcard, the pattern will match and capture the entire path string.
+        string pathRegex =
+            rule.simplified
+            ? @"(?<path>.*[/\\])+(?<filename>.+?)(?<extension>\.[^.]*$|$)"
+            : (rule.matchType == AddressableImportRuleMatchType.Wildcard
+                ? @"(.*)"
+                : rule.path);
+
+        // Set group
         AddressableAssetGroup group;
-        var groupName = rule.ParseRegexPath(path);
+        var groupName = rule.ParseRegexPath(path, rule.groupName);
         if (!TryGetGroup(settings, groupName, out group))
         {
             if (importSettings.allowGroupCreation)
@@ -95,25 +79,29 @@
             }
             else
             {
-                Debug.LogErrorFormat("[AddressableImporter] Failed to find group {0} when importing {1}. Please check the group exists, then reimport the asset.", rule.groupName, path);
+                Debug.LogErrorFormat("[AddressableImporter] Failed to find group {0} when importing {1}. Please check if the group exists, then reimport the asset.", rule.groupName, path);
                 return null;
             }
         }
         var guid = AssetDatabase.AssetPathToGUID(path);
         var entry = settings.CreateOrMoveEntry(guid, group);
-        // Override address if address is a path
+
+        // Address replacement.
+        // The replacement string passed into Regex.Replace. If Simplified is ticked, it's the filename, without the extension.
+        // If the mode is Wildcard, it's the entire path, i.e. the first capture group.
+        string addressReplacement =
+            rule.simplified
+            ? @"${filename}"
+            : (rule.matchType == AddressableImportRuleMatchType.Wildcard
+                ? @"$1"
+                : rule.addressReplacement);
+        // Apply address replacement if address is empty or path.
         if (string.IsNullOrEmpty(entry.address) || entry.address.StartsWith("Assets/"))
         {
-<<<<<<< HEAD
             if (!string.IsNullOrEmpty(pathRegex) && !string.IsNullOrEmpty(addressReplacement))
                 entry.address = Regex.Replace(path, pathRegex, addressReplacement);
             else
                 entry.address = path;
-=======
-            if (rule.simplified)
-                path = Path.GetFileNameWithoutExtension(path);
-            entry.address = path;
->>>>>>> 0f7e44e5
         }
 
         // Add labels
@@ -138,9 +126,6 @@
         return settings.groups.Find(g => g.Name == groupName);
     }
 
-<<<<<<< HEAD
-}
-=======
     /// <summary>
     /// Attempts to get the group using the provided <paramref name="groupName"/>.
     /// </summary>
@@ -158,5 +143,4 @@
         return ((group = settings.groups.Find(g => string.Equals(g.Name, groupName.Trim()))) == null) ? false : true;
     }
 
-}
->>>>>>> 0f7e44e5
+}