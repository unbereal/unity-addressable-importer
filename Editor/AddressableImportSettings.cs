﻿using UnityEngine;
using UnityEditor;
using UnityEditor.AddressableAssets;
using System.Collections.Generic;
using System.Linq;
using System.IO;
using UnityAddressableImporter.Helper;

#if ODIN_INSPECTOR
using Sirenix.OdinInspector;
#endif

public class AddressableImportSettings : ScriptableObject
{
    [Tooltip("Toggle rules enabled state")]
    [SerializeField]
    public bool rulesEnabled = true;

    [Tooltip("Creates a group if the specified group doesn't exist.")]
    public bool allowGroupCreation = false;

    [Space]
    [Tooltip("Rules for managing imported assets.")]
#if ODIN_INSPECTOR
    [ListDrawerSettings(HideAddButton = false,Expanded = false,DraggableItems = true,HideRemoveButton = false)]
    [Searchable(FilterOptions = SearchFilterOptions.ISearchFilterableInterface)]
#endif
    public List<AddressableImportRule> rules = new List<AddressableImportRule>();

    [ButtonMethod]
    public void Save()
    {
        AssetDatabase.SaveAssets();
    }

    [ButtonMethod]
    public void Documentation()
    {
        Application.OpenURL("https://github.com/favoyang/unity-addressable-importer/blob/master/Documentation~/AddressableImporter.md");
    }

    [ButtonMethod]
    public void CleanEmptyGroup()
    {
        var settings = AddressableAssetSettingsDefaultObject.Settings;
        if (settings == null)
        {
            return;
        }
        var dirty = false;
        var emptyGroups = settings.groups.Where(x => x.entries.Count == 0 && !x.IsDefaultGroup()).ToArray();
        for (var i = 0; i < emptyGroups.Length; i++)
        {
            dirty = true;
            settings.RemoveGroup(emptyGroups[i]);
        }
        if (dirty)
        {
            AssetDatabase.SaveAssets();
        }
    }

    /// <summary>
<<<<<<< HEAD
    /// Create AddressableImportSettings and Add it to AddressableImportSettingsList
=======
    /// Create AddressableImportSettings and add it to AddressableImportSettingsList
>>>>>>> d41ac3fc
    /// </summary>
    [MenuItem("Assets/Create/Addressables/Import Settings", false, 50)]
    public static void CreateAsset()
    {
        string directoryPath = "Assets/";
        string fileName = "AddressableImportSettings.asset";
<<<<<<< HEAD
        
=======

>>>>>>> d41ac3fc
        foreach(var obj in Selection.GetFiltered(typeof(UnityEngine.Object), SelectionMode.Assets))
        {
            var assetPath = AssetDatabase.GetAssetPath(obj);
            var assetDirectoryPath = AssetDatabase.IsValidFolder(assetPath) ? assetPath : Path.GetDirectoryName(assetPath);
            if (AssetDatabase.IsValidFolder(assetDirectoryPath))
            {
                directoryPath = assetDirectoryPath;
            }
        }
        AddressableImportSettings settings = ScriptableObject.CreateInstance<AddressableImportSettings>();
        var filePath = AssetDatabase.GenerateUniqueAssetPath(Path.Combine(directoryPath, fileName));
        AssetDatabase.CreateAsset(settings, filePath);
<<<<<<< HEAD

        if (!AddressableImportSettingsList.Instance.SettingList.Contains(settings))
        {
            AddressableImportSettingsList.Instance.SettingList.Add(settings);
        }

=======
        Debug.LogFormat("Created AddressableImportSettings at path: {0}", filePath);

        if (!AddressableImportSettingsList.Instance.SettingList.Contains(settings))
        {
            AddressableImportSettingsList.Instance.SettingList.Add(settings);
        }

>>>>>>> d41ac3fc
        AssetDatabase.SaveAssets();
        Selection.activeObject = settings;
    }
}<|MERGE_RESOLUTION|>--- conflicted
+++ resolved
@@ -61,22 +61,14 @@
     }
 
     /// <summary>
-<<<<<<< HEAD
-    /// Create AddressableImportSettings and Add it to AddressableImportSettingsList
-=======
     /// Create AddressableImportSettings and add it to AddressableImportSettingsList
->>>>>>> d41ac3fc
     /// </summary>
     [MenuItem("Assets/Create/Addressables/Import Settings", false, 50)]
     public static void CreateAsset()
     {
         string directoryPath = "Assets/";
         string fileName = "AddressableImportSettings.asset";
-<<<<<<< HEAD
-        
-=======
 
->>>>>>> d41ac3fc
         foreach(var obj in Selection.GetFiltered(typeof(UnityEngine.Object), SelectionMode.Assets))
         {
             var assetPath = AssetDatabase.GetAssetPath(obj);
@@ -89,14 +81,6 @@
         AddressableImportSettings settings = ScriptableObject.CreateInstance<AddressableImportSettings>();
         var filePath = AssetDatabase.GenerateUniqueAssetPath(Path.Combine(directoryPath, fileName));
         AssetDatabase.CreateAsset(settings, filePath);
-<<<<<<< HEAD
-
-        if (!AddressableImportSettingsList.Instance.SettingList.Contains(settings))
-        {
-            AddressableImportSettingsList.Instance.SettingList.Add(settings);
-        }
-
-=======
         Debug.LogFormat("Created AddressableImportSettings at path: {0}", filePath);
 
         if (!AddressableImportSettingsList.Instance.SettingList.Contains(settings))
@@ -104,7 +88,6 @@
             AddressableImportSettingsList.Instance.SettingList.Add(settings);
         }
 
->>>>>>> d41ac3fc
         AssetDatabase.SaveAssets();
         Selection.activeObject = settings;
     }
